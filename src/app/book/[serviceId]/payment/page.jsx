--- conflicted
+++ resolved
@@ -120,12 +120,8 @@
     }
 
     const script = document.createElement('script');
-<<<<<<< HEAD
     script.src = `https://www.paypal.com/sdk/js?client-id=${process.env.NEXT_PUBLIC_PAYPAL_CLIENT_ID}&currency=USD&intent=capture&components=buttons,card-fields&disable-funding=venmo,paylater&enable-funding=card&commit=true`;
     script.setAttribute('data-partner-attribution-id', 'NYCKIDSPARTYENT_SP_PPCP');
-=======
-    script.src = `https://www.paypal.com/sdk/js?client-id=${process.env.NEXT_PUBLIC_PAYPAL_CLIENT_ID}&currency=USD&intent=capture&components=buttons,hosted-fields&disable-funding=venmo,paylater&enable-funding=card`;
->>>>>>> d6ee2f7c
     script.async = true;
 
     script.onload = () => {
@@ -165,16 +161,6 @@
     let retryCount = 0;
     const maxRetries = 5;
 
-<<<<<<< HEAD
-    // Initialize PayPal buttons (secondary method)
-    const paypalButtonsContainer = document.getElementById('paypal-buttons');
-    if (paypalButtonsContainer) {
-      paypalButtonsContainer.innerHTML = '';
-      initializePayPalButtons();
-    }
-
-    initializeCardFields();
-=======
     const tryInitialize = () => {
       const paypalButtonsContainer = document.getElementById('paypal-buttons');
       if (paypalButtonsContainer) {
@@ -184,7 +170,7 @@
       } else {
         retryCount++;
         console.log(`PayPal buttons container not found (attempt ${retryCount}/${maxRetries})`);
-        
+
         if (retryCount < maxRetries) {
           setTimeout(tryInitialize, 200 * retryCount); // Exponential backoff
         } else {
@@ -200,11 +186,13 @@
       }
     };
 
+    initializeCardFields();
+
     // Start with a small delay
     const timer = setTimeout(tryInitialize, 500);
 
     return () => clearTimeout(timer);
->>>>>>> d6ee2f7c
+
   }, [paypalLoaded, bookingData]);
 
   const initializePayPalButtons = () => {
@@ -223,7 +211,7 @@
     }
 
     console.log('Initializing PayPal buttons for wallet payments...');
-    
+
     window.paypal.Buttons({
       style: {
         layout: 'vertical',
@@ -369,7 +357,7 @@
       }
     }).render('#paypal-buttons').catch((error) => {
       console.error('Failed to initialize PayPal buttons:', error);
-      
+
       // Show user-friendly error
       toast({
         title: 'PayPal Loading Error',
@@ -378,7 +366,7 @@
         duration: 5000,
         isClosable: true,
       });
-      
+
       // Try to update the container with error message
       const paypalButtonsContainer = document.getElementById('paypal-buttons');
       if (paypalButtonsContainer) {
@@ -960,7 +948,71 @@
                     </Alert>
                   )}
 
-<<<<<<< HEAD
+                  {/* Debug info for PayPal initialization */}
+                  {process.env.NODE_ENV === 'development' && (
+                    <Alert status="info" size="sm">
+                      <AlertIcon />
+                      <VStack spacing={1} align="start" fontSize="xs">
+                        <Text>PayPal SDK Loaded: {paypalLoaded ? '✅' : '❌'}</Text>
+                        <Text>Window PayPal Available: {typeof window !== 'undefined' && window.paypal ? '✅' : '❌'}</Text>
+                        <Text>Booking Data: {bookingData ? '✅' : '❌'}</Text>
+                      </VStack>
+                    </Alert>
+                  )}
+
+                  {/* PayPal Advanced Credit Card Processing */}
+                  <Box id="card-section">
+                    <PayPalAdvancedCreditCard
+                      amount={bookingData.pricing.total}
+                      bookingData={{
+                        serviceId: bookingData.serviceId,
+                        bookingDate: new Date(bookingData.bookingDetails.date + 'T' + bookingData.bookingDetails.time).toISOString(),
+                        duration: bookingData.bookingDetails.duration || 4,
+                        address: `${bookingData.bookingDetails.address}, ${bookingData.bookingDetails.city} ${bookingData.bookingDetails.zipCode}`,
+                        comments: bookingData.bookingDetails.specialRequests || '',
+                        contactPhone: bookingData.bookingDetails.contactPhone,
+                        guestCount: bookingData.bookingDetails.guestCount
+                      }}
+                      onSuccess={(data) => {
+                        console.log('Payment successful:', data);
+                        // Clear booking data from sessionStorage
+                        sessionStorage.removeItem('pendingBooking');
+
+                        // Show success message
+                        toast({
+                          title: 'Payment Successful! 🎉',
+                          description: 'Your booking has been submitted to the provider for confirmation.',
+                          status: 'success',
+                          duration: 5000,
+                          isClosable: true,
+                        });
+
+                        // Redirect to confirmation page
+                        router.push(`/book/${serviceId}/confirmed?orderId=${data.orderId || data.orderID}&transactionId=${data.transactionId}`);
+                      }}
+                      onError={(error) => {
+                        console.error('Payment error:', error);
+                        toast({
+                          title: 'Payment Failed',
+                          description: error || 'Please try again or contact support.',
+                          status: 'error',
+                          duration: 5000,
+                          isClosable: true,
+                        });
+                      }}
+                      onCancel={() => {
+                        console.log('Payment cancelled');
+                        toast({
+                          title: 'Payment Cancelled',
+                          description: 'You can try again when ready.',
+                          status: 'warning',
+                          duration: 3000,
+                          isClosable: true,
+                        });
+                      }}
+                      disabled={isProcessingPayment}
+                    />
+
                   {/* Credit Card Form - Modern Design */}
                   <Box id="card-section">
                     {/* Payment Method Header */}
@@ -1265,72 +1317,6 @@
                         </div>
                       </Box>
                     </VStack>
-=======
-                  {/* Debug info for PayPal initialization */}
-                  {process.env.NODE_ENV === 'development' && (
-                    <Alert status="info" size="sm">
-                      <AlertIcon />
-                      <VStack spacing={1} align="start" fontSize="xs">
-                        <Text>PayPal SDK Loaded: {paypalLoaded ? '✅' : '❌'}</Text>
-                        <Text>Window PayPal Available: {typeof window !== 'undefined' && window.paypal ? '✅' : '❌'}</Text>
-                        <Text>Booking Data: {bookingData ? '✅' : '❌'}</Text>
-                      </VStack>
-                    </Alert>
-                  )}
-                  
-                  {/* PayPal Advanced Credit Card Processing */}
-                  <Box id="card-section">
-                    <PayPalAdvancedCreditCard
-                      amount={bookingData.pricing.total}
-                      bookingData={{
-                        serviceId: bookingData.serviceId,
-                        bookingDate: new Date(bookingData.bookingDetails.date + 'T' + bookingData.bookingDetails.time).toISOString(),
-                        duration: bookingData.bookingDetails.duration || 4,
-                        address: `${bookingData.bookingDetails.address}, ${bookingData.bookingDetails.city} ${bookingData.bookingDetails.zipCode}`,
-                        comments: bookingData.bookingDetails.specialRequests || '',
-                        contactPhone: bookingData.bookingDetails.contactPhone,
-                        guestCount: bookingData.bookingDetails.guestCount
-                      }}
-                      onSuccess={(data) => {
-                        console.log('Payment successful:', data);
-                        // Clear booking data from sessionStorage
-                        sessionStorage.removeItem('pendingBooking');
-                        
-                        // Show success message
-                        toast({
-                          title: 'Payment Successful! 🎉',
-                          description: 'Your booking has been submitted to the provider for confirmation.',
-                          status: 'success',
-                          duration: 5000,
-                          isClosable: true,
-                        });
-
-                        // Redirect to confirmation page
-                        router.push(`/book/${serviceId}/confirmed?orderId=${data.orderId || data.orderID}&transactionId=${data.transactionId}`);
-                      }}
-                      onError={(error) => {
-                        console.error('Payment error:', error);
-                        toast({
-                          title: 'Payment Failed',
-                          description: error || 'Please try again or contact support.',
-                          status: 'error',
-                          duration: 5000,
-                          isClosable: true,
-                        });
-                      }}
-                      onCancel={() => {
-                        console.log('Payment cancelled');
-                        toast({
-                          title: 'Payment Cancelled',
-                          description: 'You can try again when ready.',
-                          status: 'warning',
-                          duration: 3000,
-                          isClosable: true,
-                        });
-                      }}
-                      disabled={isProcessingPayment}
-                    />
->>>>>>> d6ee2f7c
                   </Box>
 
                   {/* Divider */}
@@ -1397,13 +1383,10 @@
                       )}
                     </VStack>
                   </Box>
-<<<<<<< HEAD
-
-=======
-                  
-
-                  
->>>>>>> d6ee2f7c
+
+
+
+
                 </VStack>
               </CardBody>
             </Card>
